// -*- mode: js; indent-tabs-mode: nil; js-basic-offset: 4 -*-
//
// This file is part of ThingPedia
//
// Copyright 2015 Giovanni Campagna <gcampagn@cs.stanford.edu>
//
// See COPYING for details

const Q = require('q');
const express = require('express');
const fs = require('fs');
const multer = require('multer');
const csurf = require('csurf');
const JSZip = require('jszip');
const ThingTalk = require('thingtalk');

var db = require('../util/db');
var code_storage = require('../util/code_storage');
var model = require('../model/device');
var schema = require('../model/schema');
var user = require('../util/user');
var Validation = require('../util/validation');
var generateExamples = require('../util/generate_examples');
var ManifestToSchema = require('../util/manifest_to_schema');

var router = express.Router();

router.use(multer({ dest: platform.getTmpDir() }).fields([
    { name: 'zipfile', maxCount: 1 },
    { name: 'icon', maxCount: 1 }
]));
router.use(csurf({ cookie: false }));

const DEFAULT_CODE = {"params": {},
                      "auth": {"type": "none"},
                      "types": [],
                      "child_types": [],
                      "triggers": {},
                      "actions": {},
                      "queries": {}
                    };

router.get('/create', user.redirectLogIn, user.requireDeveloper(), function(req, res) {
    var code = JSON.stringify(DEFAULT_CODE, undefined, 2);
<<<<<<< HEAD
    res.render('thingpedia_device_create_or_edit', { page_title: "ThingPedia - create new device",
=======
    res.render('thingpedia_device_create_or_edit', { page_title: req._("ThingPedia - create new device"),
>>>>>>> 6f6e68f8
                                                     csrfToken: req.csrfToken(),
                                                     device: { fullcode: true,
                                                               code: code },
                                                     create: true });
});

function schemaCompatible(s1, s2) {
    return s1.length >= s2.length &&
        s2.every(function(t, i) {
            var t1 = ThingTalk.Type.fromString(t);
            var t2 = ThingTalk.Type.fromString(s1[i]);
            try {
                ThingTalk.Type.typeUnify(t1, t2);
                return true;
            } catch(e) {
                return false;
            }
        });
}

function validateSchema(dbClient, type, ast, req) {
    return schema.getTypesByKinds(dbClient, [type], req.user.developer_org).then(function(rows) {
        if (rows.length < 1)
            throw new Error(req._("Invalid device type %s").format(type));

        function validate(where, what, against) {
            for (var name in against) {
                if (!(name in where))
                    throw new Error(req._("Type %s requires %s %s").format(type, what, name));
                if (!schemaCompatible(where[name].schema, against[name]))
                    throw new Error(req._("Schema for %s is not compatible with type %s").format(name, type));
            }
        }

        validate(ast.triggers, 'trigger', rows[0].triggers);
        validate(ast.actions, 'action', rows[0].actions);
        validate(ast.queries, 'query', rows[0].queries);
    });
}

function validateDevice(dbClient, req) {
    var name = req.body.name;
    var description = req.body.description;
    var code = req.body.code;
    var kind = req.body.primary_kind;
    var fullcode = !req.body.fullcode;

    if (!name || !description || !code || !kind)
        throw new Error('Not all required fields were presents');

    var ast = JSON.parse(code);
    if (!ast.params)
        ast.params = {};
    if (!ast.types)
        ast.types = [];
    if (!ast.child_types)
        ast.child_types = [];
    if (!ast.auth)
        ast.auth = {"type":"none"};
    if (!ast.auth.type || ['none','oauth2','basic','builtin','discovery'].indexOf(ast.auth.type) == -1)
        throw new Error(req._("Invalid auth type"));
    if (fullcode && ast.auth.type === 'basic' && (!ast.params.username || !ast.params.password))
        throw new Error(req._("Username and password must be provided for basic authentication"));
    if (ast.types.indexOf('online-account') >= 0 && ast.types.indexOf('data-source') >= 0)
        throw new Error(req._("Interface cannot be both marked online-account and data-source"));

    Validation.validateAllInvocations(ast);

    if (fullcode) {
        if (!ast.name)
            throw new Error("Missing name");
        if (!ast.description)
            throw new Error("Missing description");
        for (var name in ast.triggers) {
            if (!ast.triggers[name].url)
                throw new Error(req._("Missing trigger url for %s").format(name));
        }
        for (var name in ast.actions) {
            if (!ast.actions[name].url)
                throw new Error(req._("Missing action url for %s").format(name));
        }
        for (var name in ast.queries) {
            if (!ast.queries[name].url)
                throw new Error(req._("Missing query url for %s").format(name));
        }
    }

    return Q.all(ast.types.map(function(type) {
        return validateSchema(dbClient, type, ast, req);
    })).then(function() {
        return ast;
    });
}

function getOrCreateSchema(dbClient, kind, kind_type, types, meta, req, approve) {
    return schema.getByKind(dbClient, kind).then(function(existing) {
        var obj = {};
        if (existing.owner !== req.user.developer_org &&
            req.user.developer_status < user.DeveloperStatus.ADMIN)
            throw new Error(req._("Not Authorized"));

        obj.developer_version = existing.developer_version + 1;
        if (req.user.developer_status >= user.DeveloperStatus.TRUSTED_DEVELOPER &&
            approve)
            obj.approved_version = obj.developer_version;

        return schema.update(dbClient,
                             existing.id, existing.kind, obj,
                             types, meta);
    }).catch(function(e) {
        console.error(e.stack);
        var obj = {
            kind: kind,
            kind_type: kind_type,
            owner: req.user.developer_org
        };
        if (req.user.developer_status < user.DeveloperStatus.TRUSTED_DEVELOPER ||
            !approve) {
            obj.approved_version = null;
            obj.developer_version = 0;
        } else {
            obj.approved_version = 0;
            obj.developer_version = 0;
        }
        return schema.create(dbClient, obj, types, meta);
    });
}

function ensurePrimarySchema(dbClient, kind, ast, req, approve) {
    var res = ManifestToSchema.toSchema(ast);
    var types = res[0];
    var meta = res[1];

    return getOrCreateSchema(dbClient, kind, 'primary', types, meta, req, approve).then(function() {
        if (!ast['global-name'])
            return;

        return getOrCreateSchema(dbClient, ast['global-name'], 'global', types, meta, req, approve);
    });
}

function ensureExamples(dbClient, ast) {
    if (!ast['global-name'])
        return;

    return generateExamples(dbClient, ast['global-name'], ast);
}

function uploadZipFile(req, obj, ast, stream) {
    var cleanedMetadata = {
        types: ast.types,
        child_types: ast.child_types,
        'global-name': ast['global-name']
    };
    var zipFile = new JSZip();

    Q.try(function() {
        // unfortunately JSZip only loads from memory, so we need to load the entire file
        // at once
        // this is somewhat a problem, because the file can be up to 30-50MB in size
        // we just hope the GC will get rid of the buffer quickly

        var buffers = [];
        var length = 0;
        return Q.Promise(function(callback, errback) {
            stream.on('data', (buffer) => {
                buffers.push(buffer);
                length += buffer.length;
            });
            stream.on('end', () => {
                callback(Buffer.concat(buffers, length));
            });
            stream.on('error', errback);
        });
    }).then((buffer) => {
        return zipFile.loadAsync(buffer, { checkCRC32: false });
    }).then(function() {
        var packageJson = zipFile.file('package.json');
        if (!packageJson)
<<<<<<< HEAD
            throw new Error('package.json missing from device zip file');
=======
            throw new Error(req._("package.json missing from device zip file"));
>>>>>>> 6f6e68f8

        return packageJson.async('string');
    }).then(function(text) {
        var parsed = JSON.parse(text);
        if (!parsed.name || !parsed.main)
<<<<<<< HEAD
            throw new Error('Invalid package.json');
=======
            throw new Error(req._("Invalid package.json"));
>>>>>>> 6f6e68f8

        parsed['thingpedia-version'] = obj.developer_version;
        parsed['thingpedia-metadata'] = cleanedMetadata;

        zipFile.file('package.json', JSON.stringify(parsed));

        return code_storage.storeZipFile(zipFile.generateNodeStream({ compression: 'DEFLATE',
                                                                      type: 'nodebuffer',
                                                                      platform: 'UNIX'}),
                                         obj.primary_kind, obj.developer_version);
    }).catch(function(e) {
        console.error('Failed to upload zip file to S3: ' + e);
        console.error(e.stack);
    }).done();
}

function doCreateOrUpdate(id, create, req, res) {
    var name = req.body.name;
    var description = req.body.description;
    var code = req.body.code;
    var fullcode = !req.body.fullcode;
    var kind = req.body.primary_kind;
    var approve = !!req.body.approve;

    var gAst = undefined;

    Q.try(function() {
        return db.withTransaction(function(dbClient) {
            return Q.try(function() {
                return validateDevice(dbClient, req);
            }).catch(function(e) {
                console.error(e.stack);
                res.render('thingpedia_device_create_or_edit', { page_title:
                                                                 (create ?
                                                                  req._("ThingPedia - create new device") :
                                                                  req._("ThingPedia - edit device")),
                                                                 csrfToken: req.csrfToken(),
                                                                 error: e,
                                                                 id: id,
                                                                 device: { name: name,
                                                                           primary_kind: kind,
                                                                           description: description,
                                                                           code: code,
                                                                           fullcode: fullcode },
                                                                 create: create });
                return null;
            }).tap(function(ast) {
                if (ast === null)
                    return;

                return ensurePrimarySchema(dbClient, kind, ast, req, approve);
            }).tap(function(ast) {
                if (ast === null)
                    return;

                return ensureExamples(dbClient, ast);
            }).then(function(ast) {
                if (ast === null)
                    return null;

                var extraKinds = ast.types;
                var extraChildKinds = ast.child_types;
                var globalName = ast['global-name'];
                if (!globalName)
                    globalName = null;

                var obj = {
                    primary_kind: kind,
                    global_name: globalName,
                    name: name,
                    description: description,
                    fullcode: fullcode,
                };
                var code = JSON.stringify(ast);
                gAst = ast;

                if (create) {
                    obj.owner = req.user.developer_org;
                    if (req.user.developer_status < user.DeveloperStatus.TRUSTED_DEVELOPER ||
                        !approve) {
                        obj.approved_version = null;
                        obj.developer_version = 0;
                    } else {
                        obj.approved_version = 0;
                        obj.developer_version = 0;
                    }
                    return model.create(dbClient, obj, extraKinds, extraChildKinds, code)
                        .then(() => {
                            obj.old_version = null;
                            return obj;
                        });
                } else {
                    return model.get(dbClient, id).then(function(old) {
                        if (old.owner !== req.user.developer_org &&
                            req.user.developer_status < user.DeveloperStatus.ADMIN)
                            throw new Error(req._("Not Authorized"));

                        obj.owner = old.owner;
                        obj.developer_version = old.developer_version + 1;
                        if (req.user.developer_status >= user.DeveloperStatus.TRUSTED_DEVELOPER &&
                            approve)
                            obj.approved_version = obj.developer_version;

                        return model.update(dbClient, id, obj, extraKinds, extraChildKinds, code)
                            .then(() => {
                                obj.old_version = old.developer_version;
                                return obj;
                            });
                    });
                }
            }).then(function(obj) {
                if (obj === null)
                    return null;

                if (obj.fullcode || obj.primary_kind.startsWith('org.thingpedia.builtin.'))
                    return obj.primary_kind;

                // do the whole zip file dance asynchronously, or the request will stall for a long time
                // as we download the old file, modify it and reupload it
                var stream;
                if (req.files && req.files.zipfile && req.files.zipfile.length)
                    stream = fs.createReadStream(req.files.zipfile[0].path);
                else if (obj.old_version !== null)
                    stream = code_storage.downloadZipFile(obj.primary_kind, obj.old_version);
                else
<<<<<<< HEAD
                    throw new Error('Invalid zip file');
=======
                    throw new Error(req._("Invalid zip file"));
>>>>>>> 6f6e68f8
                uploadZipFile(req, obj, gAst, stream);
                return obj.primary_kind;
            }).then(function(done) {
                if (!done)
                    return done;

                if (req.files.icon && req.files.icon.length) {
                    console.log('req.files.icon', req.files.icon);
                    // upload the icon asynchronously to avoid blocking the request
                    setTimeout(function() {
                        console.log('uploading icon');
                        Q.try(function() {
                            var graphicsApi = platform.getCapability('graphics-api');
                            var image = graphicsApi.createImageFromPath(req.files.icon[0].path);
                            image.resizeFit(512, 512);
                            return image.stream('png');
                        }).spread(function(stdout, stderr) {
                            return code_storage.storeIcon(stdout, done);
                        }).catch(function(e) {
                            console.error('Failed to upload icon to S3: ' + e);
                        }).done();
                    }, 0);
                }
                return done;
            }).then(function(done) {
                if (done)
                    res.redirect('/thingpedia/devices/by-id/' + done);
            });
        });
    }).finally(function() {
        var toDelete = [];
        if (req.files) {
            if (req.files.zipfile && req.files.zipfile.length)
                toDelete.push(Q.nfcall(fs.unlink, req.files.zipfile[0].path));
            if (req.files.icon && req.files.icon.length)
                toDelete.push(Q.nfcall(fs.unlink, req.files.icon[0].path));
        }
        return Q.all(toDelete);
    }).catch(function(e) {
        console.error(e.stack);
        res.status(400).render('error', { page_title: "ThingPedia - Error",
                                          message: e });
    }).done();
}

router.post('/create', user.requireLogIn, user.requireDeveloper(), function(req, res) {
    doCreateOrUpdate(undefined, true, req, res);
});

router.get('/update/:id', user.redirectLogIn, user.requireDeveloper(), function(req, res) {
    Q.try(function() {
        return db.withClient(function(dbClient) {
            return model.get(dbClient, req.params.id).then(function(d) {
                if (d.owner !== req.user.developer_org &&
                    req.user.developer < user.DeveloperStatus.ADMIN)
                    throw new Error(req._("Not Authorized"));

                return model.getCodeByVersion(dbClient, req.params.id, d.developer_version).then(function(row) {
                    d.code = row.code;
                    return d;
                });
            }).then(function(d) {
                res.render('thingpedia_device_create_or_edit', { page_title: req._("ThingPedia - edit device"),
                                                                 csrfToken: req.csrfToken(),
                                                                 id: req.params.id,
                                                                 device: { name: d.name,
                                                                           primary_kind: d.primary_kind,
                                                                           description: d.description,
                                                                           code: d.code,
                                                                           fullcode: d.fullcode },
                                                                 create: false });
            });
        });
    }).catch(function(e) {
        res.status(400).render('error', { page_title: req._("ThingPedia - Error"),
                                          message: e });
    }).done();
});

router.post('/update/:id', user.requireLogIn, user.requireDeveloper(), function(req, res) {
    doCreateOrUpdate(req.params.id, false, req, res);
});

module.exports = router;<|MERGE_RESOLUTION|>--- conflicted
+++ resolved
@@ -42,11 +42,7 @@
 
 router.get('/create', user.redirectLogIn, user.requireDeveloper(), function(req, res) {
     var code = JSON.stringify(DEFAULT_CODE, undefined, 2);
-<<<<<<< HEAD
-    res.render('thingpedia_device_create_or_edit', { page_title: "ThingPedia - create new device",
-=======
     res.render('thingpedia_device_create_or_edit', { page_title: req._("ThingPedia - create new device"),
->>>>>>> 6f6e68f8
                                                      csrfToken: req.csrfToken(),
                                                      device: { fullcode: true,
                                                                code: code },
@@ -226,21 +222,13 @@
     }).then(function() {
         var packageJson = zipFile.file('package.json');
         if (!packageJson)
-<<<<<<< HEAD
-            throw new Error('package.json missing from device zip file');
-=======
             throw new Error(req._("package.json missing from device zip file"));
->>>>>>> 6f6e68f8
 
         return packageJson.async('string');
     }).then(function(text) {
         var parsed = JSON.parse(text);
         if (!parsed.name || !parsed.main)
-<<<<<<< HEAD
-            throw new Error('Invalid package.json');
-=======
             throw new Error(req._("Invalid package.json"));
->>>>>>> 6f6e68f8
 
         parsed['thingpedia-version'] = obj.developer_version;
         parsed['thingpedia-metadata'] = cleanedMetadata;
@@ -366,11 +354,7 @@
                 else if (obj.old_version !== null)
                     stream = code_storage.downloadZipFile(obj.primary_kind, obj.old_version);
                 else
-<<<<<<< HEAD
-                    throw new Error('Invalid zip file');
-=======
                     throw new Error(req._("Invalid zip file"));
->>>>>>> 6f6e68f8
                 uploadZipFile(req, obj, gAst, stream);
                 return obj.primary_kind;
             }).then(function(done) {
