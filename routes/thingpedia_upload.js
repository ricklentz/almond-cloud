// -*- mode: js; indent-tabs-mode: nil; js-basic-offset: 4 -*-
//
// This file is part of Thingpedia
//
// Copyright 2015 The Board of Trustees of the Leland Stanford Junior University
//
// Author: Giovanni Campagna <gcampagn@cs.stanford.edu>
//
// See COPYING for details
"use strict";

const Q = require('q');
const express = require('express');
const fs = require('fs');
const multer = require('multer');
const csurf = require('csurf');
const JSZip = require('jszip');
const ThingTalk = require('thingtalk');

const db = require('../util/db');
const code_storage = require('../util/code_storage');
const model = require('../model/device');
const schema = require('../model/schema');
const user = require('../util/user');
const exampleModel = require('../model/example');
const entityModel = require('../model/entity');
const Validation = require('../util/validation');
const ManifestToSchema = require('../util/manifest_to_schema');
const TrainingServer = require('../util/training_server');
const tokenizer = require('../util/tokenize');
const graphics = require('../almond/graphics');
const platform = require('../util/platform');

const EngineManager = require('../almond/enginemanagerclient');

const PARAM_REGEX = /\$(?:([a-zA-Z0-9_]+(?![a-zA-Z0-9_]))|{([a-zA-Z0-9_]+)(?::([a-zA-Z0-9_]+))?})/;

var router = express.Router();

router.use(multer({ dest: platform.getTmpDir() }).fields([
    { name: 'zipfile', maxCount: 1 },
    { name: 'icon', maxCount: 1 }
]));
router.use(csurf({ cookie: false }));

const DEFAULT_CODE = {"module_type": "org.thingpedia.v2",
                      "params": {},
                      "auth": {"type": "none"},
                      "types": [],
                      "child_types": [],
                      "queries": {},
                      "actions": {},
                    };

router.get('/create', user.redirectLogIn, user.requireDeveloper(), (req, res) => {
    var code = JSON.stringify(DEFAULT_CODE, undefined, 2);
    res.render('thingpedia_device_create_or_edit', { page_title: req._("Thingpedia - create new device"),
                                                     csrfToken: req.csrfToken(),
                                                     device: { fullcode: false,
                                                               code: code },
                                                     create: true });
});

function schemaCompatible(s1, s2) {
    return s1.length >= s2.length &&
        s2.every((t, i) => {
            if (t === s1[i]) return true;
            var t1 = ThingTalk.Type.fromString(t);
            var t2 = ThingTalk.Type.fromString(s1[i]);
            return t1.equals(t2);
        });
}

function validateSchema(dbClient, type, ast, req) {
    return schema.getTypesAndNamesByKinds(dbClient, [type], req.user.developer_org).then((rows) => {
        if (rows.length < 1)
            throw new Error(req._("Invalid device type %s").format(type));

        function validate(where, what, against) {
            for (var name in against) {
                if (!(name in where))
                    throw new Error(req._("Type %s requires %s %s").format(type, what, name));
                var types = where[name].args.map((a) => a.type);
                if (!schemaCompatible(types, against.types[name]))
                    throw new Error(req._("Schema for %s is not compatible with type %s").format(name, type));
            }
        }

        validate(ast.triggers, 'trigger', rows[0].triggers);
        validate(ast.actions, 'action', rows[0].actions);
        validate(ast.queries, 'query', rows[0].queries);
    });
}

const CATEGORIES = new Set(['physical','data','online','system']);
const CATEGORY_TYPES = new Set(['data-source', 'online-account', 'thingengine-system']);
const SUBCATEGORIES = new Set(['service','media','social-network','communication','home','health','data-management']);
const ALLOWED_MODULE_TYPES = new Set(['org.thingpedia.v2', 'org.thingpedia.v1', 'org.thingpedia.rss', 'org.thingpedia.rest_json', 'org.thingpedia.builtin', 'org.thingpedia.generic_rest.v1']);
const JAVASCRIPT_MODULE_TYPES = new Set(['org.thingpedia.v1', 'org.thingpedia.v2', 'org.thingpedia.builtin']);

function validateDevice(dbClient, req) {
    var name = req.body.name;
    var description = req.body.description;
    var code = req.body.code;
    var kind = req.body.primary_kind;

    if (!name || !description || !code || !kind)
        throw new Error(req._("Not all required fields were presents"));

    var ast = JSON.parse(code);
    if (!ast.module_type || !ALLOWED_MODULE_TYPES.has(ast.module_type))
        throw new Error(req._("Invalid module type"));
    const fullcode = !JAVASCRIPT_MODULE_TYPES.has(ast.module_type);

    if (!ast.params)
        ast.params = {};
    if (!ast.types)
        ast.types = [];
    if (!ast.child_types)
        ast.child_types = [];
    if (!ast.auth)
        ast.auth = {"type":"none"};
    if (!ast.auth.type || ['none','oauth2','basic','builtin','discovery'].indexOf(ast.auth.type) < 0)
        throw new Error(req._("Invalid authentication type"));
    if (ast.auth.type === 'basic' && (!ast.params.username || !ast.params.password))
        throw new Error(req._("Username and password must be declared for basic authentication"));
    if (!CATEGORIES.has(ast.category))
        throw new Error(req._("Invalid category %s").format(ast.category));
    if (!SUBCATEGORIES.has(ast.subcategory))
        throw new Error(req._("Invalid device domain %s").format(ast.subcategory));
    //if (ast.auth.type === 'oauth2' && !ast.auth.client_id && !ast.auth.client_secret)
    //    throw new Error(req._("Client ID and Client Secret must be provided for OAuth 2 authentication"));
    ast.types = ast.types.filter((t) => {
        return !CATEGORY_TYPES.has(t) && !SUBCATEGORIES.has(t);
    });
    ast.child_types.forEach((t) => {
        if (CATEGORY_TYPES.has(t) || SUBCATEGORIES.has(t))
            throw new Error(req._("Cannot specify category %s as child type").format(t));
    });
    if (ast['global-name'])
        throw new Error(req._("Global names are obsolete, remove them"));

    return Promise.resolve().then(() => {
        return Validation.validateAllInvocations(kind, ast);
    }).then((entities) => {
        return entityModel.checkAllExist(dbClient, Array.from(entities));
    }).then(() => {
        if (fullcode) {
            if (!ast.name)
                ast.name = name;
            if (!ast.description)
                ast.description = description;
            for (let name in ast.triggers) {
                if (!ast.triggers[name].url)
                    throw new Error(req._("Missing trigger url for %s").format(name));
            }
            for (let name in ast.actions) {
                if (!ast.actions[name].url)
                    throw new Error(req._("Missing action url for %s").format(name));
            }
            for (let name in ast.queries) {
                if (!ast.queries[name].url)
                    throw new Error(req._("Missing query url for %s").format(name));
            }
        }

        return Promise.all(ast.types.map((type) => {
            return validateSchema(dbClient, type, ast, req);
        }));
    }).then(() => ast);
}

function ensurePrimarySchema(dbClient, name, kind, ast, req, approve) {
    const metas = ManifestToSchema.toSchema(ast);

    return schema.getByKind(dbClient, kind).then((existing) => {
        if (existing.owner !== req.user.developer_org &&
            req.user.developer_status < user.DeveloperStatus.ADMIN)
            throw new Error(req._("Not Authorized"));

        var obj = {
            kind_canonical: tokenizer.tokenize(name).join(' '),
            developer_version: existing.developer_version + 1
        };
        if (req.user.developer_status >= user.DeveloperStatus.TRUSTED_DEVELOPER && approve)
            obj.approved_version = obj.developer_version;

        return schema.update(dbClient, existing.id, existing.kind, obj, metas);
    }, (e) => {
        var obj = {
            kind: kind,
            kind_canonical: tokenizer.tokenize(name).join(' '),
            kind_type: 'primary',
            owner: req.user.developer_org
        };
        if (req.user.developer_status < user.DeveloperStatus.TRUSTED_DEVELOPER || !approve) {
            obj.approved_version = null;
            obj.developer_version = 0;
        } else {
            obj.approved_version = 0;
            obj.developer_version = 0;
        }
        return schema.create(dbClient, obj, metas);
    }).then((schema) => {
        return ensureExamples(dbClient, schema.id, ast);
    });
}

function ensureExamples(dbClient, schemaId, ast) {
    return exampleModel.deleteBySchema(dbClient, schemaId, 'en').then(() => {
        return Validation.tokenizeAllExamples('en', ast.examples);
    }).then((examples) => {
        return exampleModel.createMany(dbClient, examples.map((ex) => {
            return ({
                schema_id: schemaId,
                utterance: ex.utterance,
                preprocessed: ex.preprocessed,
                target_code: ex.program,
                target_json: '', // FIXME
                type: 'thingpedia',
                language: 'en',
                is_base: 1
            });
        }));
    });
}

function uploadZipFile(req, obj, ast, stream) {
    var zipFile = new JSZip();

    return Promise.resolve().then(() => {
        // unfortunately JSZip only loads from memory, so we need to load the entire file
        // at once
        // this is somewhat a problem, because the file can be up to 30-50MB in size
        // we just hope the GC will get rid of the buffer quickly

        var buffers = [];
        var length = 0;
        return new Promise((callback, errback) => {
            stream.on('data', (buffer) => {
                buffers.push(buffer);
                length += buffer.length;
            });
            stream.on('end', () => {
                callback(Buffer.concat(buffers, length));
            });
            stream.on('error', errback);
        });
    }).then((buffer) => {
        return zipFile.loadAsync(buffer, { checkCRC32: false });
    }).then(() => {
        var packageJson = zipFile.file('package.json');
        if (!packageJson)
            throw new Error(req._("package.json missing from device zip file"));

        return packageJson.async('string');
    }).then((text) => {
        try {
            var parsed = JSON.parse(text);
        } catch(e) {
            throw new Error("Invalid package.json: SyntaxError at line " + e.lineNumber + ": " + e.message);
        }
        if (!parsed.name || !parsed.main)
            throw new Error(req._("Invalid package.json (missing name or main)"));

        parsed['thingpedia-version'] = obj.developer_version;

        zipFile.file('package.json', JSON.stringify(parsed));

        return code_storage.storeZipFile(zipFile.generateNodeStream({ compression: 'DEFLATE',
                                                                      type: 'nodebuffer',
                                                                      platform: 'UNIX'}),
                                         obj.primary_kind, obj.developer_version);
    }).catch((e) => {
        console.error('Failed to upload zip file to S3: ' + e);
        console.error(e.stack);
        throw e;
    });
}

function isJavaScript(file) {
    return file.mimetype === 'application/javascript' ||
        file.mimetype === 'text/javascript' ||
        (file.originalname && file.originalname.endsWith('.js'));
}

function uploadJavaScript(req, obj, ast, stream) {
    var zipFile = new JSZip();

    return Promise.resolve().then(() => {
        zipFile.file('package.json', JSON.stringify({
            name: obj.primary_kind,
            author: req.user.username + '@thingpedia.stanford.edu',
            main: 'index.js',
            'thingpedia-version': obj.developer_version
        }));
        zipFile.file('index.js', stream);
        return code_storage.storeZipFile(zipFile.generateNodeStream({ compression: 'DEFLATE',
                                                                      type: 'nodebuffer',
                                                                      platform: 'UNIX'}),
                                         obj.primary_kind, obj.developer_version);
    }).catch((e) => {
        console.error('Failed to upload zip file to S3: ' + e);
        console.error(e.stack);
        throw e;
    });
}

function tryUpdateDevice(primaryKind, userId) {
    // do the update asynchronously - if the update fails, the user will
    // have another chance from the status page
    EngineManager.get().getEngine(userId).then((engine) => {
        return engine.devices.updateDevicesOfKind(primaryKind);
    }).catch((e) => {
        console.error(`Failed to auto-update device ${primaryKind} for user ${userId}: ${e.message}`);
    });

    return Promise.resolve();
}

function doCreateOrUpdate(id, create, req, res) {
    var name = req.body.name;
    var description = req.body.description;
    var code = req.body.code;
    var kind = req.body.primary_kind;
    var approve = !!req.body.approve;

    var gAst = undefined;

    Q.try(() => {
        return db.withTransaction((dbClient) => {
            return Promise.resolve().then(() => {
                return validateDevice(dbClient, req);
            }).catch((e) => {
                console.error(e.stack);
                res.render('thingpedia_device_create_or_edit', { page_title:
                                                                 (create ?
                                                                  req._("Thingpedia - create new device") :
                                                                  req._("Thingpedia - edit device")),
                                                                 csrfToken: req.csrfToken(),
                                                                 error: e,
                                                                 id: id,
                                                                 device: { name: name,
                                                                           primary_kind: kind,
                                                                           description: description,
                                                                           code: code },
                                                                 create: create });
                return null;
            }).then((ast) => {
                if (ast === null)
                    return null;

                return ensurePrimarySchema(dbClient, name, kind, ast, req, approve).then(() => ast);
            }).then((ast) => {
                if (ast === null)
                    return null;

                var extraKinds = ast.types;
                var extraChildKinds = ast.child_types;

                var fullcode = !JAVASCRIPT_MODULE_TYPES.has(ast.module_type);

                var obj = {
                    primary_kind: kind,
                    name: name,
                    description: description,
                    fullcode: fullcode,
                    module_type: ast.module_type,
                    category: ast.category,
                    subcategory: ast.subcategory,
                };
                var code = JSON.stringify(ast);
                gAst = ast;

                if (create) {
                    obj.owner = req.user.developer_org;
                    if (req.user.developer_status < user.DeveloperStatus.TRUSTED_DEVELOPER ||
                        !approve) {
                        obj.approved_version = null;
                        obj.developer_version = 0;
                    } else {
                        obj.approved_version = 0;
                        obj.developer_version = 0;
                    }
                    return model.create(dbClient, obj, extraKinds, extraChildKinds, code)
                        .then(() => {
                            obj.old_version = null;
                            return obj;
                        });
                } else {
                    return model.get(dbClient, id).then((old) => {
                        if (old.owner !== req.user.developer_org &&
                            req.user.developer_status < user.DeveloperStatus.ADMIN)
                            throw new Error(req._("Not Authorized"));

                        obj.owner = old.owner;
                        obj.developer_version = old.developer_version + 1;
                        if (req.user.developer_status >= user.DeveloperStatus.TRUSTED_DEVELOPER &&
                            approve)
                            obj.approved_version = obj.developer_version;

                        return model.update(dbClient, id, obj, extraKinds, extraChildKinds, code)
                            .then(() => {
                                obj.old_version = old.developer_version;
                                return obj;
                            });
                    });
                }
            }).then((obj) => {
                if (obj === null)
                    return null;

                if (obj.fullcode || gAst.module_type === 'org.thingpedia.builtin')
                    return obj.primary_kind;

                if (req.files && req.files.zipfile && req.files.zipfile.length &&
                    isJavaScript(req.files.zipfile[0]))
                    return uploadJavaScript(req, obj, gAst, fs.createReadStream(req.files.zipfile[0].path)).then(() => obj.primary_kind);

                let stream;
                if (req.files && req.files.zipfile && req.files.zipfile.length)
                    stream = fs.createReadStream(req.files.zipfile[0].path);
                else if (obj.old_version !== null)
                    stream = code_storage.downloadZipFile(obj.primary_kind, obj.old_version);
                else
                    throw new Error(req._("Invalid zip file"));
                return uploadZipFile(req, obj, gAst, stream).then(() => obj.primary_kind);
            }).then((done) => {
                if (!done)
                    return done;

                if (req.files.icon && req.files.icon.length) {
                    // upload the icon asynchronously to avoid blocking the request
                    setTimeout(() => {
                        Promise.resolve().then(() => {
                            var image = graphics.createImageFromPath(req.files.icon[0].path);
                            image.resizeFit(512, 512);
                            return image.stream('png');
                        }).then(([stdout, stderr]) => {
                            return code_storage.storeIcon(stdout, done);
                        }).catch((e) => {
                            console.error('Failed to upload icon to S3: ' + e);
                        });
                    }, 0);
                }

                // trigger the training server if configured
                TrainingServer.get().queue('en', done);
                return done;
            });
        }).then((done) => { // end of DB transaction
            if (!done)
                return done;

            // trigger updating the device on the user
            return tryUpdateDevice(done, req.user.id).then(() => done);
        }).then((done) => {
            console.log('done', done);
            if (!done)
                return;

            res.redirect('/thingpedia/devices/by-id/' + done);
        });
    }).finally(() => {
        var toDelete = [];
        if (req.files) {
            if (req.files.zipfile && req.files.zipfile.length)
                toDelete.push(Q.nfcall(fs.unlink, req.files.zipfile[0].path));
            if (req.files.icon && req.files.icon.length)
                toDelete.push(Q.nfcall(fs.unlink, req.files.icon[0].path));
        }
        return Promise.all(toDelete);
    }).catch((e) => {
        console.error(e.stack);
        res.status(400).render('error', { page_title: "Thingpedia - Error",
                                          message: e });
    }).done();
}

router.post('/create', user.requireLogIn, user.requireDeveloper(), (req, res) => {
    doCreateOrUpdate(undefined, true, req, res);
});

function legacyCreateExample(utterance, kind, function_name, function_type, function_obj) {
    let inargmap = {};
    let outargmap = {};
    for (let arg of function_obj.args) {
        if (arg.is_input)
            inargmap[arg.name] = arg.type;
        else
            outargmap[arg.name] = arg.type;
    }

    let regexp = new RegExp(PARAM_REGEX, 'g');

    let in_args = '';
    let filter = '';
    let arg_decl = '';
    let any_arg = false;
    let any_in_arg = false;
    let any_out_arg = false;

    let match = regexp.exec(utterance);
    while (match !== null) {
        let [, param1, param2,] = match;
        let param = param1 || param2;

        if (param in inargmap) {
            let type = inargmap[param];
            if (any_in_arg)
                in_args += ', ';
            if (any_arg)
                arg_decl += ', ';
            in_args += `${param}=p_${param}`;
            arg_decl += `p_${param} :${type}`;
            any_in_arg = true;
            any_arg = true;
        } else {
            let type = outargmap[param];
            if (any_out_arg)
                filter += ' && ';
            if (any_arg)
                arg_decl += ', ';
            filter += `${param} == p_${param}`;
            arg_decl += `p_${param} :${type}`;
            any_out_arg = true;
            any_arg = true;
        }

        match = regexp.exec(utterance);
    }

    let result = `@${kind}.${function_name}(${in_args})`;
    if (filter !== '')
        result += `, ${filter}`;
    if (function_type === 'triggers')
        result = `let stream x := \\(${arg_decl}) -> monitor ${result};`;
    else if (function_type === 'queries')
        result = `let table x := \\(${arg_decl}) -> ${result};`;
    else
        result = `let action x := \\(${arg_decl}) -> ${result};`;
    return { utterance: utterance, program: result };
}

function migrateManifest(code, device) {
    let ast = JSON.parse(code);

    delete ast.global_name;
    delete ast['global-name'];
    ast.category = device.category;
    ast.subcategory = device.subcategory;

    ast.types = (ast.types || []).filter((t) => {
        if (CATEGORY_TYPES.has(t) || SUBCATEGORIES.has(t))
            return false;
        return true;
    });
    ast.child_types = ast.child_types || [];

    if (!ast.examples) {
        ast.examples = [];

        for (let function_type of ['triggers','queries','actions']) {
            for (let function_name in ast[function_type]) {
                let function_obj = ast[function_type][function_name];

                for (let example of (function_obj.examples || []))
                    ast.examples.push(legacyCreateExample(example, device.primary_kind, function_name, function_type, function_obj));
                delete function_obj.examples;
            }
        }
    }

    for (let function_type of ['triggers','queries']) {
        for (let function_name in ast[function_type]) {
            let function_obj = ast[function_type][function_name];

            if (!('poll_interval' in function_obj))
                function_obj.poll_interval = function_obj['poll-interval'] || -1;
            delete function_obj['poll-interval'];
        }
    }

    return JSON.stringify(ast);
}

router.get('/update/:id', user.redirectLogIn, user.requireDeveloper(), (req, res, next) => {
    Promise.resolve().then(() => {
        return db.withClient((dbClient) => {
            return model.get(dbClient, req.params.id).then((d) => {
                if (d.owner !== req.user.developer_org &&
                    req.user.developer < user.DeveloperStatus.ADMIN)
                    throw new Error(req._("Not Authorized"));

                return model.getCodeByVersion(dbClient, req.params.id, d.developer_version).then((row) => {
                    d.code = migrateManifest(row.code, d);
                    return d;
                });
            }).then((d) => {
                res.render('thingpedia_device_create_or_edit', { page_title: req._("Thingpedia - edit device"),
                                                                 csrfToken: req.csrfToken(),
                                                                 id: req.params.id,
                                                                 device: { name: d.name,
                                                                           primary_kind: d.primary_kind,
                                                                           description: d.description,
                                                                           code: d.code,
                                                                           fullcode: d.fullcode },
                                                                 create: false });
            });
        });
    }).catch((e) => {
        res.status(400).render('error', { page_title: req._("Thingpedia - Error"),
                                          message: e });
    }).catch(next);
});

router.post('/update/:id', user.requireLogIn, user.requireDeveloper(), (req, res) => {
    doCreateOrUpdate(req.params.id, false, req, res);
});

<<<<<<< HEAD
router.get('/example/:id', function(req, res) {
    Q.try(function() {
        // quotes, giphy, linkedin, tv, bodytrace
        if (['350', '229', '9', '280', '3'].indexOf(req.params.id) === -1)
            throw new Error(req._("Example not found."));
=======
router.get('/example/:id', (req, res, next) => {
    Promise.resolve().then(() => {
        // quotes, giphy, linkedin, tv
        if (['350', '229', '9', '280', '3'].indexOf(req.params.id) === -1) {
            res.status(404).render('error', { page_title: req._("Thingpedia - Error"),
                                              message: req._("Example not found.") });
            return Promise.resolve();
        }
>>>>>>> 24152c31

        return db.withClient((dbClient) => {
            return model.get(dbClient, req.params.id).then((d) => {
                return model.getCodeByVersion(dbClient, req.params.id, d.developer_version).then((row) => {
                    d.code = migrateManifest(row.code, d);
                    let ast = JSON.parse(d.code);
                    if ('client_id' in ast.auth)
                        ast.auth.client_id = '*** your-own-client-id ***';
                    if ('client_secret' in ast.auth)
                        ast.auth.client_secret = '*** your-own-client-secret ***';
                    d.code = JSON.stringify(ast);
                    return d;
                });
            }).then((d) => {
                res.render('thingpedia_device_example', { page_title: req._("Thingpedia - example"),
                                                          csrfToken: req.csrfToken(),
                                                          id: req.params.id,
                                                          device: { name: d.name,
                                                                    primary_kind: d.primary_kind,
                                                                    description: d.description,
                                                                    code: d.code,
                                                                    fullcode: d.fullcode },
                                                        });
            });
        });
    }).catch((e) => {
        res.status(500).render('error', { page_title: req._("Thingpedia - Error"),
                                          message: e });
    }).catch(next);
});

module.exports = router;<|MERGE_RESOLUTION|>--- conflicted
+++ resolved
@@ -618,22 +618,14 @@
     doCreateOrUpdate(req.params.id, false, req, res);
 });
 
-<<<<<<< HEAD
-router.get('/example/:id', function(req, res) {
-    Q.try(function() {
-        // quotes, giphy, linkedin, tv, bodytrace
-        if (['350', '229', '9', '280', '3'].indexOf(req.params.id) === -1)
-            throw new Error(req._("Example not found."));
-=======
 router.get('/example/:id', (req, res, next) => {
     Promise.resolve().then(() => {
-        // quotes, giphy, linkedin, tv
+        // quotes, giphy, linkedin, tv, bodytrace
         if (['350', '229', '9', '280', '3'].indexOf(req.params.id) === -1) {
             res.status(404).render('error', { page_title: req._("Thingpedia - Error"),
                                               message: req._("Example not found.") });
             return Promise.resolve();
         }
->>>>>>> 24152c31
 
         return db.withClient((dbClient) => {
             return model.get(dbClient, req.params.id).then((d) => {
