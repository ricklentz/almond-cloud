// -*- mode: js; indent-tabs-mode: nil; js-basic-offset: 4 -*-
//
// This file is part of ThingEngine
//
// Copyright 2015 The Board of Trustees of the Leland Stanford Junior University
//
// Author: Giovanni Campagna <gcampagn@cs.stanford.edu>
//
// See COPYING for details
"use strict";

const express = require('express');

const Config = require('../config');

const user = require('../util/user');
const EngineManager = require('../almond/enginemanagerclient');

<<<<<<< HEAD
const ThingTalk = require('thingtalk');
const AppGrammar = ThingTalk.Grammar;

=======
>>>>>>> 24152c31
var router = express.Router();

function getAllApps(req, engine) {
    return engine.apps.getAllApps().then((apps) => {
        return Promise.all(apps.map((a) => {
            return Promise.all([a.uniqueId, a.description, a.error]).then(([uniqueId, description, error]) => {
                const app = { uniqueId: uniqueId, description: description || req._("Some app"),
                              error: error };
                return app;
            });
        }));
    });
}

function getAllDevices(req, engine) {
    return engine.devices.getAllDevices().then((devices) => {
        return Promise.all(devices.map((d) => {
            return Promise.all([d.uniqueId, d.name, d.description, d.kind, d.ownerTier,
                                d.checkAvailable(),
                                d.isTransient,
                                d.hasKind('online-account'),
                                d.hasKind('data-source'),
                                d.hasKind('thingengine-system')])
                .then(([uniqueId, name, description, kind,
                        ownerTier,
                        available,
                        isTransient,
                        isOnlineAccount,
                        isDataSource,
                        isThingEngine]) => {
                    return { uniqueId: uniqueId, name: name || req._("Unknown device"),
                             description: description || req._("Description not available"),
                             kind: kind,
                             ownerTier: ownerTier,
                             available: available,
                             isTransient: isTransient,
                             isOnlineAccount: isOnlineAccount,
                             isDataSource: isDataSource,
                             isPhysical: !isOnlineAccount && !isDataSource,
                             isThingEngine: isThingEngine };
                });
        }));
    }).then((devinfo) => {
        return devinfo.filter((d) => !d.isThingEngine);
    });
}

router.get('/', user.redirectLogIn, (req, res) => {
    EngineManager.get().isRunning(req.user.id).then((isRunning) => {
        if (!isRunning)
            return null;
        else
            return EngineManager.get().getEngine(req.user.id);
    }).then((engine) => {
        if (engine)
            return Promise.all([true, getAllApps(req, engine), getAllDevices(req, engine)]);
        else
            return [false, [],[]];
    }).then(([isRunning, appinfo, devinfo]) => {
        devinfo.sort((d1, d2) => {
            if (d1.name < d2.name)
                return -1;
            else if (d1.name > d2.name)
                return 1;
            else
                return 0;
        });

        res.render('my_stuff', { page_title: req._("Thingpedia - My Almond"),
                                 messages: req.flash('app-message'),
                                 csrfToken: req.csrfToken(),
                                 isRunning: isRunning,
                                 apps: appinfo,
                                 devices: devinfo,
                                 S3_CLOUDFRONT_HOST: Config.S3_CLOUDFRONT_HOST
                                });
    }).catch((e) => {
        console.log(e.stack);
        res.status(400).render('error', { page_title: req._("Thingpedia - Error"),
                                          message: e });
    }).done();
});

router.post('/apps/delete', user.requireLogIn, (req, res, next) => {
    EngineManager.get().getEngine(req.user.id).then((engine) => {
        const id = req.body.id;
        return Promise.all([engine, engine.apps.getApp(id)]);
    }).then(([engine, app]) => {
        if (app === undefined) {
            res.status(404).render('error', { page_title: req._("Thingpedia - Error"),
                                              message: req._("Not found.") });
            return Promise.resolve();
        }

        return engine.apps.removeApp(app);
    }).then(() => {
        req.flash('app-message', "Application successfully deleted");
        res.redirect(303, '/me');
    }).catch((e) => {
        res.status(400).render('error', { page_title: req._("Thingpedia - Error"),
                                          message: e });
    }).done();
});

router.get('/conversation', user.redirectLogIn, (req, res, next) => {
    res.render('my_conversation', { page_title: req._("Thingpedia - Web Almond") });
});

module.exports = router;<|MERGE_RESOLUTION|>--- conflicted
+++ resolved
@@ -16,12 +16,6 @@
 const user = require('../util/user');
 const EngineManager = require('../almond/enginemanagerclient');
 
-<<<<<<< HEAD
-const ThingTalk = require('thingtalk');
-const AppGrammar = ThingTalk.Grammar;
-
-=======
->>>>>>> 24152c31
 var router = express.Router();
 
 function getAllApps(req, engine) {
