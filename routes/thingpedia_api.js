// -*- mode: js; indent-tabs-mode: nil; js-basic-offset: 4 -*-
//
// This file is part of ThingPedia
//
// Copyright 2015-2016 Giovanni Campagna <gcampagn@cs.stanford.edu>
//
// See COPYING for details

const Q = require('q');
const express = require('express');

const db = require('../util/db');
const device = require('../model/device');
const app = require('../model/app');
const user = require('../model/user');
const organization = require('../model/organization');

const ThingPediaClient = require('../util/thingpedia-client');

var router = express.Router();

router.get('/schema/:schemas', function(req, res) {
    var schemas = req.params.schemas.split(',');
    if (schemas.length === 0) {
        res.json({});
        return;
    }

    var client = new ThingPediaClient(req.query.developer_key);

    client.getSchemas(schemas).then(function(obj) {
        if (obj.developer)
            res.cacheFor(3600000);
        else
            res.cacheFor(86400000);
        res.json(obj);
    }).catch(function(e) {
        res.status(400).send('Error: ' + e.message);
    }).done();
});

router.get('/schema-metadata/:schemas', function(req, res) {
    var schemas = req.params.schemas.split(',');
    if (schemas.length === 0) {
        res.json({});
        return;
    }

    var client = new ThingPediaClient(req.query.developer_key);

    client.getMetas(schemas).then(function(obj) {
        if (obj.developer)
            res.cacheFor(3600000);
        else
            res.cacheFor(86400000);
        res.json(obj);
    }).catch(function(e) {
        res.status(400).send('Error: ' + e.message);
    }).done();
});

router.get('/code/devices/:kind', function(req, res) {
    var client = new ThingPediaClient(req.query.developer_key);

    client.getDeviceCode(req.params.kind).then(function(code) {
        if (obj.developer)
            res.cacheFor(3600000);
        else
            res.cacheFor(86400000);
        res.json(code);
    }).catch(function(e) {
        res.status(400).send('Error: ' + e.message);
    }).done();
});

<<<<<<< HEAD
function deviceMakeFactory(d) {
    var ast = JSON.parse(d.code);

    delete d.code;
    if (ast.auth.type === 'builtin') {
        d.factory = null;
    } else if (ast.auth.type === 'none' &&
               Object.keys(ast.params).length === 0) {
        d.factory = ({ type: 'none', kind: d.primary_kind, text: d.name });
    } else if (ast.auth.type === 'oauth2') {
        d.factory = ({ type: 'oauth2', kind: d.primary_kind, text: d.name });
    } else {
        d.factory = ({ type: 'form', kind: d.primary_kind,
                       fields: Object.keys(ast.params).map(function(k) {
                           var p = ast.params[k];
                           return ({ name: k, label: p[0], type: p[1] });
                       })
                     });
=======
router.get('/devices/setup/:kinds', function(req, res) {
    var kinds = req.params.kinds.split(',');
    if (kinds.length === 0) {
        res.json({});
        return;
>>>>>>> 99ff6e8b
    }

    var client = new ThingPediaClient(req.query.developer_key);
    client.getDeviceSetup(kinds).then(function(result) {
        res.cacheFor(86400000);
        res.status(200).json(result);
    }).catch(function(e) {
        res.status(500).json({ error: e.message });
    }).done();
});

router.get('/devices', function(req, res) {
    if (req.query.class && ['online', 'physical', 'data'].indexOf(req.query.class) < 0) {
        res.status(404).json("Invalid device class");
        return;
    }

    var client = new ThingPediaClient(req.query.developer_key);
    client.getDeviceFactories(req.query.class).then(function(obj) {
        res.cacheFor(86400000);
        res.json(obj);
    }).catch(function(e) {
        console.error('Failed to retrieve device factories: ' + e.message);
        console.error(e.stack);
        res.status(500).send('Error: ' + e.message);
    }).done();
});

router.get('/devices/setup/:kinds', function(req, res) {
    var kinds = req.params.kinds.split(',');
    if (kinds.length === 0) {
        res.json({});
        return;
    }
    var result = {};

    db.withClient(function(dbClient) {
        return Q.try(function() {
            var developerKey = req.query.developer_key;

            if (developerKey)
                return organization.getByDeveloperKey(dbClient, developerKey);
            else
                return [];
        }).then(function(orgs) {
            var org = null;
            if (orgs.length > 0)
                org = orgs[0];

            return device.getApprovedByGlobalNamesWithCode(dbClient, kinds, org);
        }).then(function(devices) {
            devices.forEach(function(d) {
                try {
                    deviceMakeFactory(d);
                    if (d.factory)
                        result[d.global_name] = d.factory;
                } catch(e) {}
            });

            var unresolved = kinds.filter((k) => !(k in result));
            return Q.all(unresolved.map(function(k) {
                return device.getAllWithKind(dbClient, k).then(function(devices) {
                    result[k] = {
                        type: 'multiple',
                        choices: devices.map((d) => d.name)
                    };
                });
            }));
        });
    }).then(function() {
        res.cacheFor(86400000);
        res.status(200).json(result);
    }).catch(function(e) {
        res.status(500).json({ error: e.message });
    }).done();
});

router.get('/code/apps/:id', function(req, res) {
    db.withClient(function(dbClient) {
        return app.get(dbClient, req.params.id).then(function(app) {
            if (!app.visible) {
                res.status(403).json({ error: "Not Authorized" });
            }

            res.cacheFor(86400000);
            res.status(200).json({
                code: app.code,
                name: app.name,
                description: app.description
            });
        });
    }).catch(function(e) {
        res.json({ error: e.message });
    }).done();
});
router.post('/discovery', function(req, res) {
    var client = new ThingPediaClient(req.query.developer_key);

    client.getKindByDiscovery(req.body).then(function(result) {
        if (result === null) {
            res.status(404).send('Not Found');
            return;
        }

        res.status(200).send(result.primary_kind);
    }).catch(function(e) {
        console.log('Failed to complete discovery request: ' + e.message);
        console.log(e.stack);
        res.status(400).send('Error: ' + e.message);
    });
});

module.exports = router;<|MERGE_RESOLUTION|>--- conflicted
+++ resolved
@@ -73,32 +73,11 @@
     }).done();
 });
 
-<<<<<<< HEAD
-function deviceMakeFactory(d) {
-    var ast = JSON.parse(d.code);
-
-    delete d.code;
-    if (ast.auth.type === 'builtin') {
-        d.factory = null;
-    } else if (ast.auth.type === 'none' &&
-               Object.keys(ast.params).length === 0) {
-        d.factory = ({ type: 'none', kind: d.primary_kind, text: d.name });
-    } else if (ast.auth.type === 'oauth2') {
-        d.factory = ({ type: 'oauth2', kind: d.primary_kind, text: d.name });
-    } else {
-        d.factory = ({ type: 'form', kind: d.primary_kind,
-                       fields: Object.keys(ast.params).map(function(k) {
-                           var p = ast.params[k];
-                           return ({ name: k, label: p[0], type: p[1] });
-                       })
-                     });
-=======
 router.get('/devices/setup/:kinds', function(req, res) {
     var kinds = req.params.kinds.split(',');
     if (kinds.length === 0) {
         res.json({});
         return;
->>>>>>> 99ff6e8b
     }
 
     var client = new ThingPediaClient(req.query.developer_key);
