// -*- mode: js; indent-tabs-mode: nil; js-basic-offset: 4 -*-
//
// This file is part of ThingEngine
//
// Copyright 2016 Giovanni Campagna <gcampagn@cs.stanford.edu>
//
// See COPYING for details
"use strict";

require('thingengine-core/lib/polyfill');

const Q = require('q');
const fs = require('fs');
const byline = require('byline');

const db = require('../util/db');
const schema = require('../model/schema');
const exampleModel = require('../model/example');

// A copy of ThingTalk SchemaRetriever
// that uses schema.getDeveloperMetas instead of ThingPediaClient
// (and also ignore builtins)
class SchemaRetriever {
    constructor(dbClient, language) {
        this._metaRequest = null;
        this._pendingMetaRequests = [];
        this._metaCache = {};

        this._dbClient = dbClient;
        this._language = language;
    }

    _ensureMetaRequest() {
        if (this._metaRequest !== null)
            return;

        this._metaRequest = Q.delay(0).then(() => {
            var pending = this._pendingMetaRequests;
            this._pendingMetaRequests = [];
            this._metaRequest = null;
            console.log('Batched schema-meta request for ' + pending);
            return schema.getDeveloperMetas(this._dbClient, pending, this._language);
        }).then((rows) => {
            rows.forEach((row) => {
                this._metaCache[row.kind] = {
                    triggers: row.triggers,
                    actions: row.actions,
                    queries: row.queries
                };
            });
            return this._metaCache;
        });
    }

    _getFullMeta(kind) {
        if (kind in this._metaCache)
            return Q(this._metaCache[kind]);

        if (this._pendingMetaRequests.indexOf(kind) < 0)
            this._pendingMetaRequests.push(kind);
        this._ensureMetaRequest();
        return this._metaRequest.then(function(everything) {
            if (kind in everything)
                return everything[kind];
            else
                throw new Error('Invalid kind ' + kind);
        });
    }

    getMeta(kind, where, name) {
        return this._getFullMeta(kind).then((fullSchema) => {
            if (!(name in fullSchema[where]))
                throw new Error("Schema " + kind + " has no " + where + " " + name);
            return fullSchema[where][name];
        });
    }
}

var _schemaRetriever;

// these need to match the grammar tokens that SEMPRE uses
const GRAMMAR_TOKENS = {
    en: {
        'true': 'true',
        'false': 'false',
        'one': 'one',
        'here': 'here',
        'at_work': 'at work',
        'at_home': 'at home',
        'is': 'is',
        'contains': 'contains',
        'has': 'has',
        'is greater than': 'is greater than',
        'is less than': 'is less than',
        'with': 'with',
        'and': 'and',
        'monitor_if': 'monitor if',
        'every_day_at': 'every day at',
        'every': 'every',
        'if': 'if',
        'then': 'then',
        'help': 'help',
        'discover': 'discover',
        'configure': 'configure',
        'devices': 'devices',
        'queries': 'queries',
        'commands': 'commands',
        'list': 'list',
        'yes': 'yes',
        'no': 'no',
        'hello': 'hello',
        'thanks': 'thanks',
        'sorry': 'sorry',
        'cool': 'cool',
        'never_mind': 'never mind'
    },
    it: {
        'true': 'vero',
        'false': 'falso',
        'one': 'uno',
        'here': 'qui',
        'at_work': 'al lavoro',
        'at_home': 'a casa',
        'is': 'è',
        'contains': 'contiene',
        'has': 'ha',
        'is greater than': 'è maggiore di',
        'is less than': 'è minore di',
        'with': 'con',
        'and': 'e',
        'monitor_if': 'osserva se',
        'every_day_at': 'ogni giorno alle',
        'every': 'ogni',
        'if': 'se',
        'then': 'allora',
        'help': 'aiuto',
        'discover': 'ricerca',
        'configure': 'configura',
        'devices': 'dispositivi',
        'queries': 'interrogazioni',
        'commands': 'comandi',
        'list': 'lista',
        'yes': 'sì',
        'no': 'no',
        'hello': 'ciao',
        'thanks': 'grazie',
        'sorry': 'scusa',
        'cool': 'figo',
        'never_mind': 'lascia stare'
    },
    zh: {
        'true': "正确",
        'false': "错误",
        'one': "一",
        'here': "这里",
        'at_work': "在 公司",
        'at_home': "在 家",
        'is': "是",
        'contains': "包含",
        'has': "有",
        'is greater than': "大于",
        'is less than': "少于",
        'with': "把",
        'and': "和",
        'monitor_if': "监控 如果",
        'every_day_at': "每天 在",
        'every': "每",
        'if': "如果",
        'then': "就",
        'help': "帮助",
        'discover': "搜索",
        'configure': "设置",
        'devices': "设备",
        'queries': "查询",
        'commands': "命令",
        'list': "列出",
        'yes': "是",
        'no': "否",
        'hello': "你好",
        'thanks': "谢谢",
        'sorry': "对不起",
        'cool': "酷",
        'never_mind': "算了"
    }
}

const SPECIAL_TO_GRAMMAR = {
    hello: 'hello',
    debug: 'debug',
    help: 'help',
    thankyou: 'thanks',
    sorry: 'sorry',
    cool: 'cool',
    nevermind: 'never_mind',
    failed: 'failuretoparse',
    yes: 'yes',
    no: 'no'

}
const COMMAND_TO_GRAMMAR = {
    configure: 'configure',
    list: 'list',
    discover: 'discover',
    help: 'help'
};
const LIST_TO_GRAMMAR = {
    device: 'devices',
    query: 'queries',
    command: 'commands',
}

function argToCanonical(grammar, buffer, arg) {
    if (arg.type === 'Location') {
        if (arg.value.relativeTag === 'rel_current_location')
            buffer.push(grammar.here);
        else if (arg.value.relativeTag === 'rel_home')
<<<<<<< HEAD
            buffer.push(grammar.home);
        else if (arg.value.relativeTag === 'rel_work')
            buffer.push(grammar.work);
=======
            buffer.push(grammar.at_home);
        else if (arg.value.relativeTag === 'rel_work')
            buffer.push(grammar.at_work);
>>>>>>> cdde9a64
        else if (arg.value.latitude === 37.442156 && arg.value.longitude === -122.1634471)
            buffer.push('palo alto');
        else if (arg.value.latitude === 34.0543942 && arg.value.longitude === -118.2439408)
            buffer.push('los angeles');
        else {
            console.log('Unknown location at ' + arg.value.latitude + ', ' + arg.value.longitude);
            buffer.push('some other place');
        }
    } else if (arg.type === 'String') {
        buffer.push("``");
        buffer.push(arg.value.value);
        buffer.push("''");
    } else if (arg.type === 'Boolean') {
        buffer.push(grammar[String(arg.value.value)]);
    } else if (arg.type === 'Date') {
<<<<<<< HEAD
        buffer.push(arg.value.year + '/' + arg.value.month + '/' + arg.value.day);
    } else if (arg.type === 'Time') {
        buffer.push(arg.value.hour + ':' + arg.value.minute);
=======
        buffer.push('%04d/%02d/%02d'.format(arg.value.year, arg.value.month, arg.value.day));
    } else if (arg.type === 'Time') {
        buffer.push('%02d:%02d'.format(arg.value.hour, arg.value.minute));
>>>>>>> cdde9a64
    } else {
        buffer.push(String(arg.value.value));
        if (arg.type === 'Measure')
            buffer.push(arg.value.unit || arg.unit);
    }
}

function invocationToCanonical(invocation, meta, grammar, buffer) {
    var name = invocation.name;
    var args = invocation.args;
    buffer.push(meta.canonical);

    var argmap = {};
    meta.argcanonicals.forEach(function(argcanonical, i) {
        argmap[meta.args[i]] = argcanonical || meta.args[i];
    });

    args.forEach(function(arg) {
        buffer.push(grammar.with);
        buffer.push('arg');

        var match = /^tt[:\.]param\.(.+)$/.exec(arg.name.id);
        if (match === null) {
            throw new TypeError('Argument name not in proper format, is ' + arg.name.id);
        }
        var argname = match[1];

        var argcanonical;
        if (argname in argmap)
            argcanonical = argmap[argname];
        else
            argcanonical = argname.replace(/_/g, ' ').replace(/([^A-Z])([A-Z])/g, '$1 $2').toLowerCase();
        buffer.push(argcanonical);

        if (arg.operator === '<')
            buffer.push(grammar.is_less_than);
        else if (arg.operator === '>')
            buffer.push(grammar.is_greater_than);
        else
            buffer.push(grammar[arg.operator]);
        argToCanonical(grammar, buffer, arg);
    });
}

function getMeta(invocation, schemaType) {
    var match = /^tt:([^\.]+)\.(.+)$/.exec(invocation.name.id);
    if (match === null)
        throw new TypeError('Channel name not in proper format');
    var kind = match[1];
    var channelName = match[2];
    return _schemaRetriever.getMeta(kind, schemaType, channelName);
}

function reconstructCanonical(dbClient, grammar, language, json) {
    var parsed = JSON.parse(json);

    if (parsed.special) {
        var token = SPECIAL_TO_GRAMMAR[parsed.special.id.substr('tt:root.special.'.length)];
        if (token === 'failuretoparse' || token === 'debug')
            return token;
        else
            return grammar[token];
    }

    var buffer = [];
    if (parsed.command) {
        buffer.push(grammar[COMMAND_TO_GRAMMAR[parsed.command.type]]);

        if (parsed.command.value.value === 'generic')
            return buffer.join(' ');
        if (parsed.command.type === 'configure' || parsed.command.type === 'help' ||
            parsed.command.type === 'discover') {
            buffer.push(parsed.command.value.id.substr('tt:device.'.length));
        } else {
            buffer.push(grammar[LIST_TO_GRAMMAR[parsed.command.value.value]]);
        }
        return buffer.join(' ');
    }
    if (parsed.answer) {
        argToCanonical(grammar, buffer, parsed.answer);
        return buffer.join(' ');
    }

    if (parsed.trigger)
        buffer.push(grammar.monitor_if);

    var trigger = null, action = null, query = null;
    var triggerMeta = null, actionMeta = null, queryMeta = null;

    var name, args, schemaType;
    if (parsed.action) {
        action = parsed.action;
        actionMeta = getMeta(parsed.action, 'actions');
    } else if (parsed.query) {
        query = parsed.query;
        queryMeta = getMeta(parsed.query, 'queries');
    } else if (parsed.trigger) {
        trigger = parsed.trigger;
        triggerMeta = getMeta(parsed.trigger, 'triggers');
    } else if (parsed.rule) {
        if (parsed.rule.action) {
            action = parsed.rule.action;
            actionMeta = getMeta(parsed.rule.action, 'actions');
        }
        if (parsed.rule.query) {
            query = parsed.rule.query;
            queryMeta = getMeta(parsed.rule.query, 'queries');
        }
        if (parsed.rule.trigger) {
            trigger = parsed.rule.trigger;
            triggerMeta = getMeta(parsed.rule.trigger, 'triggers');
        }
    } else {
        throw new TypeError('Not action, query, trigger or rule');
    }

    return Q.all([triggerMeta, actionMeta, queryMeta]).spread(function(triggerMeta, actionMeta, queryMeta) {
        if (parsed.rule) {
            if (parsed.rule.trigger) {
                if (parsed.rule.trigger.name.id === 'tt:builtin.timer' &&
                    parsed.rule.trigger.args.length === 1 &&
                    parsed.rule.trigger.args[0].name.id === 'tt:param.interval') {
                    buffer.push(grammar.every);
                    argToCanonical(grammar, buffer, parsed.rule.trigger.args[0]);
                } else if (parsed.rule.trigger.name.id === 'tt:builtin.at' &&
                           parsed.rule.trigger.args.length === 1 &&
                           parsed.rule.trigger.args[0].name.id === 'tt:param.time') {
                    buffer.push(grammar.every_day_at);
                    argToCanonical(grammar, buffer, parsed.rule.trigger.args[0]);
                } else {
                    buffer.push(grammar['if']);
                    invocationToCanonical(parsed.rule.trigger, triggerMeta, grammar, buffer);
                    buffer.push(grammar.then);
                }
            }
            if (parsed.rule.query)
                invocationToCanonical(parsed.rule.query, queryMeta, grammar, buffer);
            if (parsed.rule.query && parsed.rule.action)
                buffer.push(grammar.then);
            if (parsed.rule.action)
                invocationToCanonical(parsed.rule.action, actionMeta, grammar, buffer);
        } else if (parsed.action) {
            invocationToCanonical(parsed.action, actionMeta, grammar, buffer);
        } else if (parsed.query) {
            invocationToCanonical(parsed.query, queryMeta, grammar, buffer);
        } else if (parsed.trigger) {
            buffer.push(grammar.monitor_if);
            invocationToCanonical(parsed.trigger, triggerMeta, grammar, buffer);
        }

        return buffer.join(' ');
    });
}

function main() {
    var output = fs.createWriteStream(process.argv[2]);
    var onlineLearn = process.argv.length >= 4 ? byline(fs.createReadStream(process.argv[3])) : null;
    if (onlineLearn !== null)
        onlineLearn.setEncoding('utf8');

    var language = process.argv[4] || 'en';
    var grammar = GRAMMAR_TOKENS[language];
    if (!grammar)
        throw new Error('Invalid language ' + language);

    db.withClient((dbClient) => {
        _schemaRetriever = new SchemaRetriever(dbClient, language);
        var promises = [];

        return exampleModel.getAllWithLanguage(dbClient, language).then((examples) => {
            examples.forEach((ex) => {
                if (ex.is_base)
                    return;

                promises.push(Q.try(function() {
                    return reconstructCanonical(dbClient, grammar, language, ex.target_json);
                }).then(function(reconstructed) {
                    output.write(ex.utterance);
                    output.write('\t');
                    output.write(reconstructed);
                    output.write('\n');
                }).catch((e) => {
                    console.error('Failed to handle ' + ex.utterance + ': ' + e.message);
                }));
            });
        }).then(() => {
            if (onlineLearn === null) {
                return;
            }

            return Q.Promise(function(callback, errback) {
                onlineLearn.on('data', (data) => {
                    var line = data.split(/\t/);
                    var utterance = line[0];
                    var target_json = line[1];
                    promises.push(Q.try(function() {
                        return reconstructCanonical(dbClient, grammar, language, target_json);
                    }).then(function(reconstructed) {
                        output.write(utterance);
                        output.write('\t');
                        output.write(reconstructed);
                        output.write('\n');
                    }).catch((e) => {
                        console.error('Failed to handle ' + utterance + ': ' + e.message);
                    }));
                });

                onlineLearn.on('end', () => callback());
                onlineLearn.on('error', errback);
            });
        }).then(function() {
            return Q.all(promises);
        });
    }).finally(() => {
        output.end();
    });

    output.on('finish', () => process.exit());
}
main();<|MERGE_RESOLUTION|>--- conflicted
+++ resolved
@@ -214,15 +214,9 @@
         if (arg.value.relativeTag === 'rel_current_location')
             buffer.push(grammar.here);
         else if (arg.value.relativeTag === 'rel_home')
-<<<<<<< HEAD
-            buffer.push(grammar.home);
-        else if (arg.value.relativeTag === 'rel_work')
-            buffer.push(grammar.work);
-=======
             buffer.push(grammar.at_home);
         else if (arg.value.relativeTag === 'rel_work')
             buffer.push(grammar.at_work);
->>>>>>> cdde9a64
         else if (arg.value.latitude === 37.442156 && arg.value.longitude === -122.1634471)
             buffer.push('palo alto');
         else if (arg.value.latitude === 34.0543942 && arg.value.longitude === -118.2439408)
@@ -238,15 +232,9 @@
     } else if (arg.type === 'Boolean') {
         buffer.push(grammar[String(arg.value.value)]);
     } else if (arg.type === 'Date') {
-<<<<<<< HEAD
-        buffer.push(arg.value.year + '/' + arg.value.month + '/' + arg.value.day);
-    } else if (arg.type === 'Time') {
-        buffer.push(arg.value.hour + ':' + arg.value.minute);
-=======
         buffer.push('%04d/%02d/%02d'.format(arg.value.year, arg.value.month, arg.value.day));
     } else if (arg.type === 'Time') {
         buffer.push('%02d:%02d'.format(arg.value.hour, arg.value.minute));
->>>>>>> cdde9a64
     } else {
         buffer.push(String(arg.value.value));
         if (arg.type === 'Measure')
