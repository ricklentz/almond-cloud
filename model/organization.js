--- conflicted
+++ resolved
@@ -11,25 +11,6 @@
 
 const db = require('../util/db');
 
-<<<<<<< HEAD
-function create(client, org) {
-    var KEYS = ['name', 'comment', 'developer_key'];
-    KEYS.forEach((key) => {
-        if (org[key] === undefined)
-            org[key] = null;
-    });
-    var vals = KEYS.map((key) => org[key]);
-    var marks = KEYS.map(() => '?');
-
-    return db.insertOne(client, 'insert into organizations(' + KEYS.join(',') + ') '
-                        + 'values (' + marks.join(',') + ')', vals).then((id) => {
-                            org.id = id;
-                            return org;
-                        });
-}
-
-=======
->>>>>>> 24152c31
 module.exports = {
     get(client, id) {
         return db.selectOne(client, "select * from organizations where id = ?",
