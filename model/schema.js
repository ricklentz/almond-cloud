--- conflicted
+++ resolved
@@ -59,10 +59,7 @@
             });
             var questions = meta.questions || [];
             var required = meta.required || [];
-<<<<<<< HEAD
-=======
             var is_input = meta.is_input || meta.required || [];
->>>>>>> b8a86ae7
             var doc = meta.doc || '';
             var keywords = ''; // for now
             channels.push([schemaId, version, name, what, doc,
