--- conflicted
+++ resolved
@@ -58,36 +58,6 @@
         return db.selectAll(client,
               " (select eu.*, ds.kind from example_utterances eu, device_schema ds where"
             + "  eu.schema_id = ds.id and (eu.is_base = ? or eu.type <> 'thingpedia') and language = ? and match utterance against"
-<<<<<<< HEAD
-            + "  (? in natural language mode) and eu.type <> 'ifttt' and eu.click_count >= 0)"
-            + " union distinct"
-            + " (select eu.*, ds.kind from example_utterances eu, device_schema ds where"
-            + "  eu.schema_id = ds.id and (eu.is_base = ? or eu.type <> 'thingpedia') and language = ? and ds.kind in (?) and eu.click_count >= 0)"
-            + " union distinct"
-            + " (select eu.*, ds.kind from example_utterances eu, device_schema ds, device_class dc"
-            + "  where (eu.is_base = ? or eu.type <> 'thingpedia') and eu.language = ? and dc.primary_kind in (?) and eu.schema_id = ds.id"
-            + "  and ds.kind = dc.global_name and eu.click_count >= 0)"
-            + " union distinct"
-            + " (select eu.*, ds.kind from example_utterances eu, device_schema ds where eu.schema_id ="
-            + "  ds.id and (eu.is_base = ? or eu.type <> 'thingpedia') and language = ? and ds.kind in (select kind from device_class dc,"
-            + "  device_class_kind dck where (dc.global_name in (?) or dc.primary_kind in (?)) and dc.id = dck.device_id) and eu.click_count >= 0)"
-            + " union distinct"
-            + " (select eu.*, ds.kind from example_utterances eu, example_rule_schema ers, device_schema ds where"
-            + "  eu.id = ers.example_id and ers.schema_id = ds.id and (eu.is_base = ? or eu.type <> 'thingpedia') and language = ? and ds.kind in (?)"
-            + "  and eu.type not in ('ifttt', 'thingpedia') and eu.click_count >= 0)"
-            + " union distinct"
-            + " (select eu.*, ds.kind from example_utterances eu, example_rule_schema ers, device_schema ds, device_class dc"
-            + "  where (eu.is_base = ? or eu.type <> 'thingpedia') and eu.language = ? and dc.primary_kind in (?) and eu.id = ers.example_id and"
-            + "  ers.schema_id = ds.id and ds.kind = dc.global_name and eu.type not in ('ifttt', 'thingpedia') and eu.click_count >= 0)"
-            + " union distinct"
-            + " (select eu.*, ds.kind from example_utterances eu, example_rule_schema ers, device_schema ds where eu.id ="
-            + "  ers.example_id and ers.schema_id = ds.id and ((eu.is_base = ? or eu.type <> 'thingpedia') or eu.type <> 'thingpedia') and language = ? and ds.kind in (select kind from device_class dc,"
-            + "  device_class_kind dck where (dc.global_name in (?) or dc.primary_kind in (?)) and dc.id = dck.device_id)"
-            + "  and eu.type not in ('ifttt', 'thingpedia') and eu.click_count >= 0)"
-            + " order by click_count desc, type, id asc",
-            [base, language, key,
-             base, language, tokens,
-=======
             + "  (? in boolean mode) and eu.type <> 'ifttt' and eu.click_count >= 0)"
             + " union"
             + " (select eu.*, ds.kind from example_utterances eu, device_schema ds where eu.schema_id = ds.id"
@@ -116,7 +86,6 @@
             + "  and eu.click_count >= 0)"
             + " order by click_count desc, type, id asc limit 50",
             [base, language, ftQuery,
->>>>>>> 1b94015d
              base, language, tokens,
              base, language, tokens, tokens,
              language, tokens,
@@ -129,32 +98,6 @@
             minClickCount = 0;
 
         return db.selectAll(client,
-<<<<<<< HEAD
-              " (select eu.*, ds.kind from example_utterances eu, device_schema ds where"
-            + "  eu.schema_id = ds.id and (eu.is_base = ? or eu.type <> 'thingpedia') and language = ? and ds.kind in (?) and eu.click_count >= ?)"
-            + " union distinct"
-            + " (select eu.*, ds.kind from example_utterances eu, device_schema ds, device_class dc"
-            + "  where (eu.is_base = ? or eu.type <> 'thingpedia') and eu.language = ? and dc.primary_kind in (?) and eu.schema_id = ds.id"
-            + "  and ds.kind = dc.global_name and eu.click_count >= ?)"
-            + " union distinct"
-            + " (select eu.*, ds.kind from example_utterances eu, device_schema ds where eu.schema_id ="
-            + "  ds.id and (eu.is_base = ? or eu.type <> 'thingpedia') and language = ? and ds.kind in (select kind from device_class dc,"
-            + "  device_class_kind dck where (dc.global_name in (?) or dc.primary_kind in (?)) and dc.id = dck.device_id)"
-            + "  and eu.click_count >= ?)"
-            + " union distinct"
-            + " (select eu.*, ds.kind from example_utterances eu, example_rule_schema ers, device_schema ds where"
-            + "  eu.id = ers.example_id and ers.schema_id = ds.id and (eu.is_base = ? or eu.type <> 'thingpedia') and language = ? and ds.kind in (?)"
-            + "  and eu.type not in ('ifttt', 'thingpedia') and eu.click_count >= ?)"
-            + " union distinct"
-            + " (select eu.*, ds.kind from example_utterances eu, example_rule_schema ers, device_schema ds, device_class dc"
-            + "  where (eu.is_base = ? or eu.type <> 'thingpedia') and eu.language = ? and dc.primary_kind in (?) and eu.id = ers.example_id and"
-            + "  ers.schema_id = ds.id and ds.kind = dc.global_name and eu.type not in ('ifttt', 'thingpedia') and eu.click_count >= ?)"
-            + " union distinct"
-            + " (select eu.*, ds.kind from example_utterances eu, example_rule_schema ers, device_schema ds where eu.id ="
-            + "  ers.example_id and ers.schema_id = ds.id and ((eu.is_base = ? or eu.type <> 'thingpedia') or eu.type <> 'thingpedia') and language = ? and ds.kind in (select kind from device_class dc,"
-            + "  device_class_kind dck where (dc.global_name in (?) or dc.primary_kind in (?)) and dc.id = dck.device_id)"
-            + "  and eu.type not in ('ifttt', 'thingpedia') and eu.click_count >= ?)"
-=======
               " (select eu.*, ds.kind from example_utterances eu, device_schema ds where eu.schema_id = ds.id"
             + "  and (eu.is_base = ? or eu.type <> 'thingpedia') and language = ? and ds.kind in (?) and eu.click_count >= ?)"
             + " union"
@@ -179,20 +122,13 @@
             + "  where eu.id = ers.example_id and ers.schema_id = ds.id and language = ? and ds.kind = dck.kind and"
             + "  dc.id = dck.device_id and (dc.global_name in (?) or dc.primary_kind in (?)) and eu.type not in ('ifttt', 'thingpedia')"
             + "  and eu.click_count >= ?)"
->>>>>>> 1b94015d
             + " order by click_count desc, type, id asc",
             [base, language, kinds, minClickCount,
              base, language, kinds, minClickCount,
              base, language, kinds, kinds, minClickCount,
-<<<<<<< HEAD
-             base, language, kinds, minClickCount,
-             base, language, kinds, minClickCount,
-             base, language, kinds, kinds, minClickCount]);
-=======
              language, kinds, minClickCount,
              language, kinds, minClickCount,
              language, kinds, kinds, minClickCount]);
->>>>>>> 1b94015d
     },
 
     getBaseBySchema(client, schemaId, language) {
