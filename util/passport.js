// -*- mode: js; indent-tabs-mode: nil; js-basic-offset: 4 -*-
//
// This file is part of ThingEngine
//
// Copyright 2015 The Board of Trustees of the Leland Stanford Junior University
//
// Author: Giovanni Campagna <gcampagn@cs.stanford.edu>
//
// See COPYING for details
"use strict";

const Q = require('q');
const crypto = require('crypto');
const db = require('./db');
const model = require('../model/user');

const passport = require('passport');
const LocalStrategy = require('passport-local').Strategy;
const GoogleOAuthStrategy = require('passport-google-oauth').OAuth2Strategy;
const BearerStrategy = require('passport-http-bearer').Strategy;
const BasicStrategy = require('passport-http').BasicStrategy;

const EngineManager = require('../almond/enginemanagerclient');

var GOOGLE_CLIENT_ID = '739906609557-o52ck15e1ge7deb8l0e80q92mpua1p55.apps.googleusercontent.com';

const { OAUTH_REDIRECT_ORIGIN, GOOGLE_CLIENT_SECRET } = require('../config');

function hashPassword(salt, password) {
    return Q.nfcall(crypto.pbkdf2, password, salt, 10000, 32, 'sha1')
        .then((buffer) => buffer.toString('hex'));
}

function makeRandom(size = 32) {
    return crypto.randomBytes(size).toString('hex');
}

function authenticateGoogle(accessToken, refreshToken, profile, done) {
    db.withTransaction((dbClient) => {
        return model.getByGoogleAccount(dbClient, profile.id).then((rows) => {
            if (rows.length > 0)
                return model.recordLogin(dbClient, rows[0].id).then(() => rows[0]);

            var username = profile.username || profile.emails[0].value;
            return model.create(dbClient, { username: username,
                                            email: profile.emails[0].value,
                                            locale: 'en-US',
                                            timezone: 'America/Los_Angeles',
                                            google_id: profile.id,
                                            human_name: profile.displayName,
                                            cloud_id: makeRandom(8),
                                            auth_token: makeRandom(),
                                            storage_key: makeRandom() }).then((user) => {
                user.newly_created = true;
                return user;
            });
        });
    }).then((user) => {
        if (!user.newly_created)
            return user;

        // NOTE: we must start the user here because if we do it earlier we're
        // still inside the transaction, and the master process (which uses a different
        // database connection) will not see the new user in the database
        return EngineManager.get().startUser(user.id).then(() => {
            // asynchronously inject google-account device
            EngineManager.get().getEngine(user.id).then((engine) => {
                return engine.devices.loadOneDevice({ kind: 'com.google',
                                                      profileId: profile.id,
                                                      accessToken: accessToken,
                                                      refreshToken: refreshToken }, true);
            }).done();
            return user;
        });
    }).nodeify(done);
}

function associateGoogle(user, accessToken, refreshToken, profile, done) {
<<<<<<< HEAD
    db.withTransaction(function(dbClient) {
        return model.update(dbClient, user.id, { google_id: profile.id })
            .then(function() {
                // asynchronously inject google-account device
                EngineManager.get().getEngine(user.id).then(function(engine) {
                    return engine.devices.loadOneDevice({ kind: 'com.google',
                                                          profileId: profile.id,
                                                          accessToken: accessToken,
                                                          refreshToken: refreshToken }, true);
                }).done();

                return user;
            });
    }).nodeify(done);
}

function authenticateFacebook(accessToken, refreshToken, profile, done) {
    db.withTransaction(function(dbClient) {
        return model.getByFacebookAccount(dbClient, profile.id).then(function(rows) {
            if (rows.length > 0)
                return model.recordLogin(dbClient, rows[0].id).then(() => rows[0]);

            var username = profile.username || profile.emails[0].value;
            return model.create(dbClient, { username: username,
                                            email: profile.emails[0].value,
                                            locale: 'en-US',
                                            timezone: 'America/Los_Angeles',
                                            facebook_id: profile.id,
                                            human_name: profile.displayName,
                                            cloud_id: makeRandom(8),
                                            auth_token: makeRandom(),
                                            storage_key: makeRandom() });
        });
    }).then(function(user) {
        return EngineManager.get().startUser(user.id).then(function() {
             // asynchronously inject facebook device
             EngineManager.get().getEngine(user.id).then(function(engine) {
                 return engine.devices.loadOneDevice({ kind: 'com.facebook',
                                                       profileId: profile.id,
                                                       accessToken: accessToken,
                                                       refreshToken: refreshToken }, true);
             }).done();

             user.newly_created = true;
             return user;
=======
    db.withTransaction((dbClient) => {
        return model.update(dbClient, user.id, { google_id: profile.id }).then(() => {
            // asynchronously inject google-account device
            EngineManager.get().getEngine(user.id).then((engine) => {
                return engine.devices.loadOneDevice({ kind: 'com.google',
                                                      profileId: profile.id,
                                                      accessToken: accessToken,
                                                      refreshToken: refreshToken }, true);
            }).done();
            return user;
>>>>>>> 24152c31
        });
    }).nodeify(done);
}

exports.initialize = function() {
    passport.serializeUser((user, done) => {
        done(null, user.id);
    });

    passport.deserializeUser((id, done) => {
        db.withClient((client) => model.get(client, id)).nodeify(done);
    });

    passport.use(new BearerStrategy((accessToken, done) => {
        db.withClient((dbClient) => {
            return model.getByAccessToken(dbClient, accessToken).then((rows) => {
                if (rows.length < 1)
                    return [false, null];

                return model.recordLogin(dbClient, rows[0].id).then(() => {
                    return [rows[0], { scope: '*' }];
                });
            });
        }).then((result) => {
            done(null, result[0], result[1]);
        }, (err) => {
            done(err);
        }).done();
    }));

    function verifyCloudIdAuthToken(username, password, done) {
        db.withClient((dbClient) => {
            return model.getByCloudId(dbClient, username).then((rows) => {
                if (rows.length < 1 || rows[0].auth_token !== password)
                    return false;

                return model.recordLogin(dbClient, rows[0].id).then(() => rows[0]);
            });
        }).nodeify(done);
    }

    passport.use(new BasicStrategy(verifyCloudIdAuthToken));

    passport.use(new LocalStrategy((username, password, done) => {
        db.withClient((dbClient) => {
            return model.getByName(dbClient, username).then((rows) => {
                if (rows.length < 1)
                    return [false, "An user with this username does not exist"];

                return hashPassword(rows[0].salt, password).then((hash) => {
                    if (hash !== rows[0].password)
                        return [false, "Invalid username or password"];

                    return model.recordLogin(dbClient, rows[0].id).then(() => {
                        return [rows[0], null];
                    });
                });
            });
        }).then((result) => {
            done(null, result[0], { message: result[1] });
        }, (err) => {
            done(err);
        }).done();
    }));

    passport.use(new GoogleOAuthStrategy({
        clientID: GOOGLE_CLIENT_ID,
        clientSecret: GOOGLE_CLIENT_SECRET,
        callbackURL: OAUTH_REDIRECT_ORIGIN + '/user/oauth2/google/callback',
        passReqToCallback: true,
    }, (req, accessToken, refreshToken, profile, done) => {
        if (!req.user) {
            // authenticate the user
            authenticateGoogle(accessToken, refreshToken, profile, done);
        } else {
            associateGoogle(req.user, accessToken, refreshToken, profile, done);
        }
    }));
};<|MERGE_RESOLUTION|>--- conflicted
+++ resolved
@@ -76,53 +76,6 @@
 }
 
 function associateGoogle(user, accessToken, refreshToken, profile, done) {
-<<<<<<< HEAD
-    db.withTransaction(function(dbClient) {
-        return model.update(dbClient, user.id, { google_id: profile.id })
-            .then(function() {
-                // asynchronously inject google-account device
-                EngineManager.get().getEngine(user.id).then(function(engine) {
-                    return engine.devices.loadOneDevice({ kind: 'com.google',
-                                                          profileId: profile.id,
-                                                          accessToken: accessToken,
-                                                          refreshToken: refreshToken }, true);
-                }).done();
-
-                return user;
-            });
-    }).nodeify(done);
-}
-
-function authenticateFacebook(accessToken, refreshToken, profile, done) {
-    db.withTransaction(function(dbClient) {
-        return model.getByFacebookAccount(dbClient, profile.id).then(function(rows) {
-            if (rows.length > 0)
-                return model.recordLogin(dbClient, rows[0].id).then(() => rows[0]);
-
-            var username = profile.username || profile.emails[0].value;
-            return model.create(dbClient, { username: username,
-                                            email: profile.emails[0].value,
-                                            locale: 'en-US',
-                                            timezone: 'America/Los_Angeles',
-                                            facebook_id: profile.id,
-                                            human_name: profile.displayName,
-                                            cloud_id: makeRandom(8),
-                                            auth_token: makeRandom(),
-                                            storage_key: makeRandom() });
-        });
-    }).then(function(user) {
-        return EngineManager.get().startUser(user.id).then(function() {
-             // asynchronously inject facebook device
-             EngineManager.get().getEngine(user.id).then(function(engine) {
-                 return engine.devices.loadOneDevice({ kind: 'com.facebook',
-                                                       profileId: profile.id,
-                                                       accessToken: accessToken,
-                                                       refreshToken: refreshToken }, true);
-             }).done();
-
-             user.newly_created = true;
-             return user;
-=======
     db.withTransaction((dbClient) => {
         return model.update(dbClient, user.id, { google_id: profile.id }).then(() => {
             // asynchronously inject google-account device
@@ -133,7 +86,6 @@
                                                       refreshToken: refreshToken }, true);
             }).done();
             return user;
->>>>>>> 24152c31
         });
     }).nodeify(done);
 }
