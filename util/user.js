--- conflicted
+++ resolved
@@ -62,34 +62,6 @@
                 });
             });
         });
-    },
-
-<<<<<<< HEAD
-    registerWithOmlet(dbClient, options) {
-        return model.getByName(dbClient, options.username).then((rows) => {
-            if (rows.length > 0)
-                throw new Error("An user with this name already exists");
-
-            var cloudId = makeRandom(8);
-            var authToken = makeRandom();
-            var storageKey = makeRandom();
-            return model.create(dbClient, {
-                username: options.username,
-                password: options['password-hash'],
-                email: options.email,
-                locale: options.locale,
-                timezone: options.timezone,
-                salt: options.salt,
-                cloud_id: cloudId,
-                auth_token: authToken,
-                omlet_id: options.account,
-                storage_key: storageKey,
-            });
-        });
-=======
-    recordLogin(dbClient, userId) {
-        return model.recordLogin(dbClient, userId);
->>>>>>> 24152c31
     },
 
     recordLogin(dbClient, userId) {
