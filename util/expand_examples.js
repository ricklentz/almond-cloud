--- conflicted
+++ resolved
@@ -12,11 +12,7 @@
     return array.map((e) => [e, e]);
 }
 
-<<<<<<< HEAD
-const STRING_ARGUMENTS = [['"abc def"', 'abc def'], ['"ghi jkl"', 'ghi jkl'], ['mno pqr', 'mno pqr'], ['stu vwz', 'stu vwz']];
-=======
 const STRING_ARGUMENTS = [['"abc def"', 'abc def'], ['"ghi jkl"', 'ghi jkl'], ['"mno pqr"', 'mno pqr'], ['"stu vwz"', 'stu vwz']];
->>>>>>> 16beba0b
 const STRING_PLACEHOLDER = 'something';
 const NUMBER_ARGUMENTS = identityMap([42, 7, 14]);
 const NUMBER_PLACEHOLDER = 'some number';
