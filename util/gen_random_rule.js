--- conflicted
+++ resolved
@@ -166,20 +166,12 @@
     '': 2,
 }
 
-<<<<<<< HEAD
-const STRING_ARGUMENTS = ['abc def', 'ghi jkl', 'mno pqr', 'stu vwz'];
-const USERNAME_ARGUMENTS = ['foo', 'bar'];
-const HASHTAG_ARGUMENTS = ['foo', 'bar'];
-const URL_ARGUMENTS = ['http://www.google.com'];
-const NUMBER_ARGUMENTS = [42, 7, 14];
-=======
 const STRING_ARGUMENTS = ['work', "i'm happy", "bob", "danger",
     "you would never believe what happened", "merry christmas", "love you"];
 const USERNAME_ARGUMENTS = ['justinbieber', 'testeralice'];
 const HASHTAG_ARGUMENTS = ['funny', 'cat', 'lol'];
 const URL_ARGUMENTS = ['http://www.google.com', 'http://example.com/file.jpg'];
 const NUMBER_ARGUMENTS = [42, 7, 14, 11];
->>>>>>> 16beba0b
 const MEASURE_ARGUMENTS = {
     C: [{ value: 73, unit: 'F' }, { value: 22, unit: 'C' }],
     m: [{ value: 1000, unit: 'm' }, { value: 42, unit: 'cm' }],
@@ -262,11 +254,7 @@
             continue;
 
         var tmp = chooseRandomValue(type);
-<<<<<<< HEAD
-	var sempreType = tmp[0];
-=======
         var sempreType = tmp[0];
->>>>>>> 16beba0b
         var value = tmp[1];
         if (!sempreType)
             continue;
