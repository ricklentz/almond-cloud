--- conflicted
+++ resolved
@@ -101,6 +101,7 @@
   padding-top: 1.5em;
   background-color: #1a242f;
   color: white;
+  text-align: right;
 }
 
 /*#page-body p a:link:not(.btn), #page-body p a:visited:not(.btn) {
@@ -116,12 +117,8 @@
 }
 
 #section-heading {
-<<<<<<< HEAD
-  background-color: #f7c374;
-=======
   color: white;
   background-color: #2c3e50;
->>>>>>> 7df803f8
   text-align: center;
   padding-top: 5em;
   padding-bottom: 5em;
@@ -145,11 +142,7 @@
 }
 .sections > .divider {
   padding-top: 2em;
-<<<<<<< HEAD
-  padding-bottom: 2em;
-=======
   padding-bottom: 4em;
->>>>>>> 7df803f8
 }
 
 .divider h3 {
