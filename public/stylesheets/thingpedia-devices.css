--- conflicted
+++ resolved
@@ -1,10 +1,7 @@
-<<<<<<< HEAD
-=======
 #almond-title {
   color:#dea844;
 }
 
->>>>>>> 7df803f8
 #device-search-box {
     margin-right: 15px;
 }
